import * as jspb from 'google-protobuf'



export class RequestHeader extends jspb.Message {
  getVersion(): number;
  setVersion(value: number): RequestHeader;

  serializeBinary(): Uint8Array;
  toObject(includeInstance?: boolean): RequestHeader.AsObject;
  static toObject(includeInstance: boolean, msg: RequestHeader): RequestHeader.AsObject;
  static serializeBinaryToWriter(message: RequestHeader, writer: jspb.BinaryWriter): void;
  static deserializeBinary(bytes: Uint8Array): RequestHeader;
  static deserializeBinaryFromReader(message: RequestHeader, reader: jspb.BinaryReader): RequestHeader;
}

export namespace RequestHeader {
  export type AsObject = {
    version: number,
  }
}

export class ActivateClientRequest extends jspb.Message {
  getHeader(): RequestHeader | undefined;
  setHeader(value?: RequestHeader): ActivateClientRequest;
  hasHeader(): boolean;
  clearHeader(): ActivateClientRequest;

  getClientKey(): string;
  setClientKey(value: string): ActivateClientRequest;

  serializeBinary(): Uint8Array;
  toObject(includeInstance?: boolean): ActivateClientRequest.AsObject;
  static toObject(includeInstance: boolean, msg: ActivateClientRequest): ActivateClientRequest.AsObject;
  static serializeBinaryToWriter(message: ActivateClientRequest, writer: jspb.BinaryWriter): void;
  static deserializeBinary(bytes: Uint8Array): ActivateClientRequest;
  static deserializeBinaryFromReader(message: ActivateClientRequest, reader: jspb.BinaryReader): ActivateClientRequest;
}

export namespace ActivateClientRequest {
  export type AsObject = {
    header?: RequestHeader.AsObject,
    clientKey: string,
  }
}

export class ActivateClientResponse extends jspb.Message {
  getClientKey(): string;
  setClientKey(value: string): ActivateClientResponse;

  getClientId(): string;
  setClientId(value: string): ActivateClientResponse;

  serializeBinary(): Uint8Array;
  toObject(includeInstance?: boolean): ActivateClientResponse.AsObject;
  static toObject(includeInstance: boolean, msg: ActivateClientResponse): ActivateClientResponse.AsObject;
  static serializeBinaryToWriter(message: ActivateClientResponse, writer: jspb.BinaryWriter): void;
  static deserializeBinary(bytes: Uint8Array): ActivateClientResponse;
  static deserializeBinaryFromReader(message: ActivateClientResponse, reader: jspb.BinaryReader): ActivateClientResponse;
}

export namespace ActivateClientResponse {
  export type AsObject = {
    clientKey: string,
    clientId: string,
  }
}

export class DeactivateClientRequest extends jspb.Message {
  getHeader(): RequestHeader | undefined;
  setHeader(value?: RequestHeader): DeactivateClientRequest;
  hasHeader(): boolean;
  clearHeader(): DeactivateClientRequest;

  getClientId(): string;
  setClientId(value: string): DeactivateClientRequest;

  serializeBinary(): Uint8Array;
  toObject(includeInstance?: boolean): DeactivateClientRequest.AsObject;
  static toObject(includeInstance: boolean, msg: DeactivateClientRequest): DeactivateClientRequest.AsObject;
  static serializeBinaryToWriter(message: DeactivateClientRequest, writer: jspb.BinaryWriter): void;
  static deserializeBinary(bytes: Uint8Array): DeactivateClientRequest;
  static deserializeBinaryFromReader(message: DeactivateClientRequest, reader: jspb.BinaryReader): DeactivateClientRequest;
}

export namespace DeactivateClientRequest {
  export type AsObject = {
    header?: RequestHeader.AsObject,
    clientId: string,
  }
}

export class DeactivateClientResponse extends jspb.Message {
  getClientId(): string;
  setClientId(value: string): DeactivateClientResponse;

  serializeBinary(): Uint8Array;
  toObject(includeInstance?: boolean): DeactivateClientResponse.AsObject;
  static toObject(includeInstance: boolean, msg: DeactivateClientResponse): DeactivateClientResponse.AsObject;
  static serializeBinaryToWriter(message: DeactivateClientResponse, writer: jspb.BinaryWriter): void;
  static deserializeBinary(bytes: Uint8Array): DeactivateClientResponse;
  static deserializeBinaryFromReader(message: DeactivateClientResponse, reader: jspb.BinaryReader): DeactivateClientResponse;
}

export namespace DeactivateClientResponse {
  export type AsObject = {
    clientId: string,
  }
}

export class AttachDocumentRequest extends jspb.Message {
  getHeader(): RequestHeader | undefined;
  setHeader(value?: RequestHeader): AttachDocumentRequest;
  hasHeader(): boolean;
  clearHeader(): AttachDocumentRequest;

  getClientId(): string;
  setClientId(value: string): AttachDocumentRequest;

  getChangePack(): ChangePack | undefined;
  setChangePack(value?: ChangePack): AttachDocumentRequest;
  hasChangePack(): boolean;
  clearChangePack(): AttachDocumentRequest;

  serializeBinary(): Uint8Array;
  toObject(includeInstance?: boolean): AttachDocumentRequest.AsObject;
  static toObject(includeInstance: boolean, msg: AttachDocumentRequest): AttachDocumentRequest.AsObject;
  static serializeBinaryToWriter(message: AttachDocumentRequest, writer: jspb.BinaryWriter): void;
  static deserializeBinary(bytes: Uint8Array): AttachDocumentRequest;
  static deserializeBinaryFromReader(message: AttachDocumentRequest, reader: jspb.BinaryReader): AttachDocumentRequest;
}

export namespace AttachDocumentRequest {
  export type AsObject = {
    header?: RequestHeader.AsObject,
    clientId: string,
    changePack?: ChangePack.AsObject,
  }
}

export class AttachDocumentResponse extends jspb.Message {
  getClientId(): string;
  setClientId(value: string): AttachDocumentResponse;

  getChangePack(): ChangePack | undefined;
  setChangePack(value?: ChangePack): AttachDocumentResponse;
  hasChangePack(): boolean;
  clearChangePack(): AttachDocumentResponse;

  serializeBinary(): Uint8Array;
  toObject(includeInstance?: boolean): AttachDocumentResponse.AsObject;
  static toObject(includeInstance: boolean, msg: AttachDocumentResponse): AttachDocumentResponse.AsObject;
  static serializeBinaryToWriter(message: AttachDocumentResponse, writer: jspb.BinaryWriter): void;
  static deserializeBinary(bytes: Uint8Array): AttachDocumentResponse;
  static deserializeBinaryFromReader(message: AttachDocumentResponse, reader: jspb.BinaryReader): AttachDocumentResponse;
}

export namespace AttachDocumentResponse {
  export type AsObject = {
    clientId: string,
    changePack?: ChangePack.AsObject,
  }
}

export class DetachDocumentRequest extends jspb.Message {
  getHeader(): RequestHeader | undefined;
  setHeader(value?: RequestHeader): DetachDocumentRequest;
  hasHeader(): boolean;
  clearHeader(): DetachDocumentRequest;

  getClientId(): string;
  setClientId(value: string): DetachDocumentRequest;

  getChangePack(): ChangePack | undefined;
  setChangePack(value?: ChangePack): DetachDocumentRequest;
  hasChangePack(): boolean;
  clearChangePack(): DetachDocumentRequest;

  serializeBinary(): Uint8Array;
  toObject(includeInstance?: boolean): DetachDocumentRequest.AsObject;
  static toObject(includeInstance: boolean, msg: DetachDocumentRequest): DetachDocumentRequest.AsObject;
  static serializeBinaryToWriter(message: DetachDocumentRequest, writer: jspb.BinaryWriter): void;
  static deserializeBinary(bytes: Uint8Array): DetachDocumentRequest;
  static deserializeBinaryFromReader(message: DetachDocumentRequest, reader: jspb.BinaryReader): DetachDocumentRequest;
}

export namespace DetachDocumentRequest {
  export type AsObject = {
    header?: RequestHeader.AsObject,
    clientId: string,
    changePack?: ChangePack.AsObject,
  }
}

export class DetachDocumentResponse extends jspb.Message {
  getClientKey(): string;
  setClientKey(value: string): DetachDocumentResponse;

  getChangePack(): ChangePack | undefined;
  setChangePack(value?: ChangePack): DetachDocumentResponse;
  hasChangePack(): boolean;
  clearChangePack(): DetachDocumentResponse;

  serializeBinary(): Uint8Array;
  toObject(includeInstance?: boolean): DetachDocumentResponse.AsObject;
  static toObject(includeInstance: boolean, msg: DetachDocumentResponse): DetachDocumentResponse.AsObject;
  static serializeBinaryToWriter(message: DetachDocumentResponse, writer: jspb.BinaryWriter): void;
  static deserializeBinary(bytes: Uint8Array): DetachDocumentResponse;
  static deserializeBinaryFromReader(message: DetachDocumentResponse, reader: jspb.BinaryReader): DetachDocumentResponse;
}

export namespace DetachDocumentResponse {
  export type AsObject = {
    clientKey: string,
    changePack?: ChangePack.AsObject,
  }
}

export class WatchDocumentsRequest extends jspb.Message {
  getHeader(): RequestHeader | undefined;
  setHeader(value?: RequestHeader): WatchDocumentsRequest;
  hasHeader(): boolean;
  clearHeader(): WatchDocumentsRequest;

  getClientId(): string;
  setClientId(value: string): WatchDocumentsRequest;

  getDocumentKeysList(): Array<DocumentKey>;
  setDocumentKeysList(value: Array<DocumentKey>): WatchDocumentsRequest;
  clearDocumentKeysList(): WatchDocumentsRequest;
  addDocumentKeys(value?: DocumentKey, index?: number): DocumentKey;

  serializeBinary(): Uint8Array;
  toObject(includeInstance?: boolean): WatchDocumentsRequest.AsObject;
  static toObject(includeInstance: boolean, msg: WatchDocumentsRequest): WatchDocumentsRequest.AsObject;
  static serializeBinaryToWriter(message: WatchDocumentsRequest, writer: jspb.BinaryWriter): void;
  static deserializeBinary(bytes: Uint8Array): WatchDocumentsRequest;
  static deserializeBinaryFromReader(message: WatchDocumentsRequest, reader: jspb.BinaryReader): WatchDocumentsRequest;
}

export namespace WatchDocumentsRequest {
  export type AsObject = {
    header?: RequestHeader.AsObject,
    clientId: string,
    documentKeysList: Array<DocumentKey.AsObject>,
  }
}

export class Clients extends jspb.Message {
  getClientIdsList(): Array<string>;
  setClientIdsList(value: Array<string>): Clients;
  clearClientIdsList(): Clients;
  addClientIds(value: string, index?: number): Clients;

  serializeBinary(): Uint8Array;
  toObject(includeInstance?: boolean): Clients.AsObject;
  static toObject(includeInstance: boolean, msg: Clients): Clients.AsObject;
  static serializeBinaryToWriter(message: Clients, writer: jspb.BinaryWriter): void;
  static deserializeBinary(bytes: Uint8Array): Clients;
  static deserializeBinaryFromReader(message: Clients, reader: jspb.BinaryReader): Clients;
}

export namespace Clients {
  export type AsObject = {
    clientIdsList: Array<string>,
  }
}

export class WatchDocumentsResponse extends jspb.Message {
<<<<<<< HEAD
  getClientId(): string;
  setClientId(value: string): WatchDocumentsResponse;

  getDocumentKeysList(): Array<DocumentKey>;
  setDocumentKeysList(value: Array<DocumentKey>): WatchDocumentsResponse;
  clearDocumentKeysList(): WatchDocumentsResponse;
  addDocumentKeys(value?: DocumentKey, index?: number): DocumentKey;
=======
  getInitialization(): WatchDocumentsResponse.Initialization | undefined;
  setInitialization(value?: WatchDocumentsResponse.Initialization): WatchDocumentsResponse;
  hasInitialization(): boolean;
  clearInitialization(): WatchDocumentsResponse;

  getEvent(): WatchDocumentsResponse.Event | undefined;
  setEvent(value?: WatchDocumentsResponse.Event): WatchDocumentsResponse;
  hasEvent(): boolean;
  clearEvent(): WatchDocumentsResponse;

  getBodyCase(): WatchDocumentsResponse.BodyCase;
>>>>>>> be8860be

  serializeBinary(): Uint8Array;
  toObject(includeInstance?: boolean): WatchDocumentsResponse.AsObject;
  static toObject(includeInstance: boolean, msg: WatchDocumentsResponse): WatchDocumentsResponse.AsObject;
  static serializeBinaryToWriter(message: WatchDocumentsResponse, writer: jspb.BinaryWriter): void;
  static deserializeBinary(bytes: Uint8Array): WatchDocumentsResponse;
  static deserializeBinaryFromReader(message: WatchDocumentsResponse, reader: jspb.BinaryReader): WatchDocumentsResponse;
}

export namespace WatchDocumentsResponse {
  export type AsObject = {
    initialization?: WatchDocumentsResponse.Initialization.AsObject,
    event?: WatchDocumentsResponse.Event.AsObject,
  }

  export class Initialization extends jspb.Message {
    getPeersMapByDocMap(): jspb.Map<string, Clients>;
    clearPeersMapByDocMap(): Initialization;

    serializeBinary(): Uint8Array;
    toObject(includeInstance?: boolean): Initialization.AsObject;
    static toObject(includeInstance: boolean, msg: Initialization): Initialization.AsObject;
    static serializeBinaryToWriter(message: Initialization, writer: jspb.BinaryWriter): void;
    static deserializeBinary(bytes: Uint8Array): Initialization;
    static deserializeBinaryFromReader(message: Initialization, reader: jspb.BinaryReader): Initialization;
  }

  export namespace Initialization {
    export type AsObject = {
      peersMapByDocMap: Array<[string, Clients.AsObject]>,
    }
  }


  export class Event extends jspb.Message {
    getClientId(): string;
    setClientId(value: string): Event;

    getEventType(): EventType;
    setEventType(value: EventType): Event;

    getDocumentKeysList(): Array<DocumentKey>;
    setDocumentKeysList(value: Array<DocumentKey>): Event;
    clearDocumentKeysList(): Event;
    addDocumentKeys(value?: DocumentKey, index?: number): DocumentKey;

    serializeBinary(): Uint8Array;
    toObject(includeInstance?: boolean): Event.AsObject;
    static toObject(includeInstance: boolean, msg: Event): Event.AsObject;
    static serializeBinaryToWriter(message: Event, writer: jspb.BinaryWriter): void;
    static deserializeBinary(bytes: Uint8Array): Event;
    static deserializeBinaryFromReader(message: Event, reader: jspb.BinaryReader): Event;
  }

  export namespace Event {
    export type AsObject = {
      clientId: string,
      eventType: EventType,
      documentKeysList: Array<DocumentKey.AsObject>,
    }
  }


  export enum BodyCase { 
    BODY_NOT_SET = 0,
    INITIALIZATION = 1,
    EVENT = 2,
  }
}

export class PushPullRequest extends jspb.Message {
  getHeader(): RequestHeader | undefined;
  setHeader(value?: RequestHeader): PushPullRequest;
  hasHeader(): boolean;
  clearHeader(): PushPullRequest;

  getClientId(): string;
  setClientId(value: string): PushPullRequest;

  getChangePack(): ChangePack | undefined;
  setChangePack(value?: ChangePack): PushPullRequest;
  hasChangePack(): boolean;
  clearChangePack(): PushPullRequest;

  serializeBinary(): Uint8Array;
  toObject(includeInstance?: boolean): PushPullRequest.AsObject;
  static toObject(includeInstance: boolean, msg: PushPullRequest): PushPullRequest.AsObject;
  static serializeBinaryToWriter(message: PushPullRequest, writer: jspb.BinaryWriter): void;
  static deserializeBinary(bytes: Uint8Array): PushPullRequest;
  static deserializeBinaryFromReader(message: PushPullRequest, reader: jspb.BinaryReader): PushPullRequest;
}

export namespace PushPullRequest {
  export type AsObject = {
    header?: RequestHeader.AsObject,
    clientId: string,
    changePack?: ChangePack.AsObject,
  }
}

export class PushPullResponse extends jspb.Message {
  getClientId(): string;
  setClientId(value: string): PushPullResponse;

  getChangePack(): ChangePack | undefined;
  setChangePack(value?: ChangePack): PushPullResponse;
  hasChangePack(): boolean;
  clearChangePack(): PushPullResponse;

  serializeBinary(): Uint8Array;
  toObject(includeInstance?: boolean): PushPullResponse.AsObject;
  static toObject(includeInstance: boolean, msg: PushPullResponse): PushPullResponse.AsObject;
  static serializeBinaryToWriter(message: PushPullResponse, writer: jspb.BinaryWriter): void;
  static deserializeBinary(bytes: Uint8Array): PushPullResponse;
  static deserializeBinaryFromReader(message: PushPullResponse, reader: jspb.BinaryReader): PushPullResponse;
}

export namespace PushPullResponse {
  export type AsObject = {
    clientId: string,
    changePack?: ChangePack.AsObject,
  }
}

export class ChangePack extends jspb.Message {
  getDocumentKey(): DocumentKey | undefined;
  setDocumentKey(value?: DocumentKey): ChangePack;
  hasDocumentKey(): boolean;
  clearDocumentKey(): ChangePack;

  getCheckpoint(): Checkpoint | undefined;
  setCheckpoint(value?: Checkpoint): ChangePack;
  hasCheckpoint(): boolean;
  clearCheckpoint(): ChangePack;

  getSnapshot(): Uint8Array | string;
  getSnapshot_asU8(): Uint8Array;
  getSnapshot_asB64(): string;
  setSnapshot(value: Uint8Array | string): ChangePack;

  getChangesList(): Array<Change>;
  setChangesList(value: Array<Change>): ChangePack;
  clearChangesList(): ChangePack;
  addChanges(value?: Change, index?: number): Change;

  getMinSyncedTicket(): TimeTicket | undefined;
  setMinSyncedTicket(value?: TimeTicket): ChangePack;
  hasMinSyncedTicket(): boolean;
  clearMinSyncedTicket(): ChangePack;

  serializeBinary(): Uint8Array;
  toObject(includeInstance?: boolean): ChangePack.AsObject;
  static toObject(includeInstance: boolean, msg: ChangePack): ChangePack.AsObject;
  static serializeBinaryToWriter(message: ChangePack, writer: jspb.BinaryWriter): void;
  static deserializeBinary(bytes: Uint8Array): ChangePack;
  static deserializeBinaryFromReader(message: ChangePack, reader: jspb.BinaryReader): ChangePack;
}

export namespace ChangePack {
  export type AsObject = {
    documentKey?: DocumentKey.AsObject,
    checkpoint?: Checkpoint.AsObject,
    snapshot: Uint8Array | string,
    changesList: Array<Change.AsObject>,
    minSyncedTicket?: TimeTicket.AsObject,
  }
}

export class Change extends jspb.Message {
  getId(): ChangeID | undefined;
  setId(value?: ChangeID): Change;
  hasId(): boolean;
  clearId(): Change;

  getMessage(): string;
  setMessage(value: string): Change;

  getOperationsList(): Array<Operation>;
  setOperationsList(value: Array<Operation>): Change;
  clearOperationsList(): Change;
  addOperations(value?: Operation, index?: number): Operation;

  serializeBinary(): Uint8Array;
  toObject(includeInstance?: boolean): Change.AsObject;
  static toObject(includeInstance: boolean, msg: Change): Change.AsObject;
  static serializeBinaryToWriter(message: Change, writer: jspb.BinaryWriter): void;
  static deserializeBinary(bytes: Uint8Array): Change;
  static deserializeBinaryFromReader(message: Change, reader: jspb.BinaryReader): Change;
}

export namespace Change {
  export type AsObject = {
    id?: ChangeID.AsObject,
    message: string,
    operationsList: Array<Operation.AsObject>,
  }
}

export class ChangeID extends jspb.Message {
  getClientSeq(): number;
  setClientSeq(value: number): ChangeID;

  getLamport(): string;
  setLamport(value: string): ChangeID;

  getActorId(): string;
  setActorId(value: string): ChangeID;

  serializeBinary(): Uint8Array;
  toObject(includeInstance?: boolean): ChangeID.AsObject;
  static toObject(includeInstance: boolean, msg: ChangeID): ChangeID.AsObject;
  static serializeBinaryToWriter(message: ChangeID, writer: jspb.BinaryWriter): void;
  static deserializeBinary(bytes: Uint8Array): ChangeID;
  static deserializeBinaryFromReader(message: ChangeID, reader: jspb.BinaryReader): ChangeID;
}

export namespace ChangeID {
  export type AsObject = {
    clientSeq: number,
    lamport: string,
    actorId: string,
  }
}

export class Operation extends jspb.Message {
  getSet(): Operation.Set | undefined;
  setSet(value?: Operation.Set): Operation;
  hasSet(): boolean;
  clearSet(): Operation;

  getAdd(): Operation.Add | undefined;
  setAdd(value?: Operation.Add): Operation;
  hasAdd(): boolean;
  clearAdd(): Operation;

  getMove(): Operation.Move | undefined;
  setMove(value?: Operation.Move): Operation;
  hasMove(): boolean;
  clearMove(): Operation;

  getRemove(): Operation.Remove | undefined;
  setRemove(value?: Operation.Remove): Operation;
  hasRemove(): boolean;
  clearRemove(): Operation;

  getEdit(): Operation.Edit | undefined;
  setEdit(value?: Operation.Edit): Operation;
  hasEdit(): boolean;
  clearEdit(): Operation;

  getSelect(): Operation.Select | undefined;
  setSelect(value?: Operation.Select): Operation;
  hasSelect(): boolean;
  clearSelect(): Operation;

  getRichEdit(): Operation.RichEdit | undefined;
  setRichEdit(value?: Operation.RichEdit): Operation;
  hasRichEdit(): boolean;
  clearRichEdit(): Operation;

  getStyle(): Operation.Style | undefined;
  setStyle(value?: Operation.Style): Operation;
  hasStyle(): boolean;
  clearStyle(): Operation;
<<<<<<< HEAD
=======

  getIncrease(): Operation.Increase | undefined;
  setIncrease(value?: Operation.Increase): Operation;
  hasIncrease(): boolean;
  clearIncrease(): Operation;
>>>>>>> be8860be

  getBodyCase(): Operation.BodyCase;

  serializeBinary(): Uint8Array;
  toObject(includeInstance?: boolean): Operation.AsObject;
  static toObject(includeInstance: boolean, msg: Operation): Operation.AsObject;
  static serializeBinaryToWriter(message: Operation, writer: jspb.BinaryWriter): void;
  static deserializeBinary(bytes: Uint8Array): Operation;
  static deserializeBinaryFromReader(message: Operation, reader: jspb.BinaryReader): Operation;
}

export namespace Operation {
  export type AsObject = {
    set?: Operation.Set.AsObject,
    add?: Operation.Add.AsObject,
    move?: Operation.Move.AsObject,
    remove?: Operation.Remove.AsObject,
    edit?: Operation.Edit.AsObject,
    select?: Operation.Select.AsObject,
    richEdit?: Operation.RichEdit.AsObject,
    style?: Operation.Style.AsObject,
    increase?: Operation.Increase.AsObject,
  }

  export class Set extends jspb.Message {
    getParentCreatedAt(): TimeTicket | undefined;
    setParentCreatedAt(value?: TimeTicket): Set;
    hasParentCreatedAt(): boolean;
    clearParentCreatedAt(): Set;

    getKey(): string;
    setKey(value: string): Set;

    getValue(): JSONElementSimple | undefined;
    setValue(value?: JSONElementSimple): Set;
    hasValue(): boolean;
    clearValue(): Set;

    getExecutedAt(): TimeTicket | undefined;
    setExecutedAt(value?: TimeTicket): Set;
    hasExecutedAt(): boolean;
    clearExecutedAt(): Set;

    serializeBinary(): Uint8Array;
    toObject(includeInstance?: boolean): Set.AsObject;
    static toObject(includeInstance: boolean, msg: Set): Set.AsObject;
    static serializeBinaryToWriter(message: Set, writer: jspb.BinaryWriter): void;
    static deserializeBinary(bytes: Uint8Array): Set;
    static deserializeBinaryFromReader(message: Set, reader: jspb.BinaryReader): Set;
  }

  export namespace Set {
    export type AsObject = {
      parentCreatedAt?: TimeTicket.AsObject,
      key: string,
      value?: JSONElementSimple.AsObject,
      executedAt?: TimeTicket.AsObject,
    }
  }


  export class Add extends jspb.Message {
    getParentCreatedAt(): TimeTicket | undefined;
    setParentCreatedAt(value?: TimeTicket): Add;
    hasParentCreatedAt(): boolean;
    clearParentCreatedAt(): Add;

    getPrevCreatedAt(): TimeTicket | undefined;
    setPrevCreatedAt(value?: TimeTicket): Add;
    hasPrevCreatedAt(): boolean;
    clearPrevCreatedAt(): Add;

    getValue(): JSONElementSimple | undefined;
    setValue(value?: JSONElementSimple): Add;
    hasValue(): boolean;
    clearValue(): Add;

    getExecutedAt(): TimeTicket | undefined;
    setExecutedAt(value?: TimeTicket): Add;
    hasExecutedAt(): boolean;
    clearExecutedAt(): Add;

    serializeBinary(): Uint8Array;
    toObject(includeInstance?: boolean): Add.AsObject;
    static toObject(includeInstance: boolean, msg: Add): Add.AsObject;
    static serializeBinaryToWriter(message: Add, writer: jspb.BinaryWriter): void;
    static deserializeBinary(bytes: Uint8Array): Add;
    static deserializeBinaryFromReader(message: Add, reader: jspb.BinaryReader): Add;
  }

  export namespace Add {
    export type AsObject = {
      parentCreatedAt?: TimeTicket.AsObject,
      prevCreatedAt?: TimeTicket.AsObject,
      value?: JSONElementSimple.AsObject,
      executedAt?: TimeTicket.AsObject,
    }
  }


  export class Move extends jspb.Message {
    getParentCreatedAt(): TimeTicket | undefined;
    setParentCreatedAt(value?: TimeTicket): Move;
    hasParentCreatedAt(): boolean;
    clearParentCreatedAt(): Move;

    getPrevCreatedAt(): TimeTicket | undefined;
    setPrevCreatedAt(value?: TimeTicket): Move;
    hasPrevCreatedAt(): boolean;
    clearPrevCreatedAt(): Move;

    getCreatedAt(): TimeTicket | undefined;
    setCreatedAt(value?: TimeTicket): Move;
    hasCreatedAt(): boolean;
    clearCreatedAt(): Move;

    getExecutedAt(): TimeTicket | undefined;
    setExecutedAt(value?: TimeTicket): Move;
    hasExecutedAt(): boolean;
    clearExecutedAt(): Move;

    serializeBinary(): Uint8Array;
    toObject(includeInstance?: boolean): Move.AsObject;
    static toObject(includeInstance: boolean, msg: Move): Move.AsObject;
    static serializeBinaryToWriter(message: Move, writer: jspb.BinaryWriter): void;
    static deserializeBinary(bytes: Uint8Array): Move;
    static deserializeBinaryFromReader(message: Move, reader: jspb.BinaryReader): Move;
  }

  export namespace Move {
    export type AsObject = {
      parentCreatedAt?: TimeTicket.AsObject,
      prevCreatedAt?: TimeTicket.AsObject,
      createdAt?: TimeTicket.AsObject,
      executedAt?: TimeTicket.AsObject,
    }
  }


  export class Remove extends jspb.Message {
    getParentCreatedAt(): TimeTicket | undefined;
    setParentCreatedAt(value?: TimeTicket): Remove;
    hasParentCreatedAt(): boolean;
    clearParentCreatedAt(): Remove;

    getCreatedAt(): TimeTicket | undefined;
    setCreatedAt(value?: TimeTicket): Remove;
    hasCreatedAt(): boolean;
    clearCreatedAt(): Remove;

    getExecutedAt(): TimeTicket | undefined;
    setExecutedAt(value?: TimeTicket): Remove;
    hasExecutedAt(): boolean;
    clearExecutedAt(): Remove;

    serializeBinary(): Uint8Array;
    toObject(includeInstance?: boolean): Remove.AsObject;
    static toObject(includeInstance: boolean, msg: Remove): Remove.AsObject;
    static serializeBinaryToWriter(message: Remove, writer: jspb.BinaryWriter): void;
    static deserializeBinary(bytes: Uint8Array): Remove;
    static deserializeBinaryFromReader(message: Remove, reader: jspb.BinaryReader): Remove;
  }

  export namespace Remove {
    export type AsObject = {
      parentCreatedAt?: TimeTicket.AsObject,
      createdAt?: TimeTicket.AsObject,
      executedAt?: TimeTicket.AsObject,
    }
  }


  export class Edit extends jspb.Message {
    getParentCreatedAt(): TimeTicket | undefined;
    setParentCreatedAt(value?: TimeTicket): Edit;
    hasParentCreatedAt(): boolean;
    clearParentCreatedAt(): Edit;

    getFrom(): TextNodePos | undefined;
    setFrom(value?: TextNodePos): Edit;
    hasFrom(): boolean;
    clearFrom(): Edit;

    getTo(): TextNodePos | undefined;
    setTo(value?: TextNodePos): Edit;
    hasTo(): boolean;
    clearTo(): Edit;

    getCreatedAtMapByActorMap(): jspb.Map<string, TimeTicket>;
    clearCreatedAtMapByActorMap(): Edit;

    getContent(): string;
    setContent(value: string): Edit;

    getExecutedAt(): TimeTicket | undefined;
    setExecutedAt(value?: TimeTicket): Edit;
    hasExecutedAt(): boolean;
    clearExecutedAt(): Edit;

    serializeBinary(): Uint8Array;
    toObject(includeInstance?: boolean): Edit.AsObject;
    static toObject(includeInstance: boolean, msg: Edit): Edit.AsObject;
    static serializeBinaryToWriter(message: Edit, writer: jspb.BinaryWriter): void;
    static deserializeBinary(bytes: Uint8Array): Edit;
    static deserializeBinaryFromReader(message: Edit, reader: jspb.BinaryReader): Edit;
  }

  export namespace Edit {
    export type AsObject = {
      parentCreatedAt?: TimeTicket.AsObject,
      from?: TextNodePos.AsObject,
      to?: TextNodePos.AsObject,
      createdAtMapByActorMap: Array<[string, TimeTicket.AsObject]>,
      content: string,
      executedAt?: TimeTicket.AsObject,
    }
  }


  export class Select extends jspb.Message {
    getParentCreatedAt(): TimeTicket | undefined;
    setParentCreatedAt(value?: TimeTicket): Select;
    hasParentCreatedAt(): boolean;
    clearParentCreatedAt(): Select;

    getFrom(): TextNodePos | undefined;
    setFrom(value?: TextNodePos): Select;
    hasFrom(): boolean;
    clearFrom(): Select;

    getTo(): TextNodePos | undefined;
    setTo(value?: TextNodePos): Select;
    hasTo(): boolean;
    clearTo(): Select;

    getExecutedAt(): TimeTicket | undefined;
    setExecutedAt(value?: TimeTicket): Select;
    hasExecutedAt(): boolean;
    clearExecutedAt(): Select;

    serializeBinary(): Uint8Array;
    toObject(includeInstance?: boolean): Select.AsObject;
    static toObject(includeInstance: boolean, msg: Select): Select.AsObject;
    static serializeBinaryToWriter(message: Select, writer: jspb.BinaryWriter): void;
    static deserializeBinary(bytes: Uint8Array): Select;
    static deserializeBinaryFromReader(message: Select, reader: jspb.BinaryReader): Select;
  }

  export namespace Select {
    export type AsObject = {
      parentCreatedAt?: TimeTicket.AsObject,
      from?: TextNodePos.AsObject,
      to?: TextNodePos.AsObject,
      executedAt?: TimeTicket.AsObject,
    }
  }


  export class RichEdit extends jspb.Message {
    getParentCreatedAt(): TimeTicket | undefined;
    setParentCreatedAt(value?: TimeTicket): RichEdit;
    hasParentCreatedAt(): boolean;
    clearParentCreatedAt(): RichEdit;

    getFrom(): TextNodePos | undefined;
    setFrom(value?: TextNodePos): RichEdit;
    hasFrom(): boolean;
    clearFrom(): RichEdit;

    getTo(): TextNodePos | undefined;
    setTo(value?: TextNodePos): RichEdit;
    hasTo(): boolean;
    clearTo(): RichEdit;

    getCreatedAtMapByActorMap(): jspb.Map<string, TimeTicket>;
    clearCreatedAtMapByActorMap(): RichEdit;

    getContent(): string;
    setContent(value: string): RichEdit;

    getAttributesMap(): jspb.Map<string, string>;
    clearAttributesMap(): RichEdit;

    getExecutedAt(): TimeTicket | undefined;
    setExecutedAt(value?: TimeTicket): RichEdit;
    hasExecutedAt(): boolean;
    clearExecutedAt(): RichEdit;

    serializeBinary(): Uint8Array;
    toObject(includeInstance?: boolean): RichEdit.AsObject;
    static toObject(includeInstance: boolean, msg: RichEdit): RichEdit.AsObject;
    static serializeBinaryToWriter(message: RichEdit, writer: jspb.BinaryWriter): void;
    static deserializeBinary(bytes: Uint8Array): RichEdit;
    static deserializeBinaryFromReader(message: RichEdit, reader: jspb.BinaryReader): RichEdit;
  }

  export namespace RichEdit {
    export type AsObject = {
      parentCreatedAt?: TimeTicket.AsObject,
      from?: TextNodePos.AsObject,
      to?: TextNodePos.AsObject,
      createdAtMapByActorMap: Array<[string, TimeTicket.AsObject]>,
      content: string,
      attributesMap: Array<[string, string]>,
      executedAt?: TimeTicket.AsObject,
    }
  }


  export class Style extends jspb.Message {
    getParentCreatedAt(): TimeTicket | undefined;
    setParentCreatedAt(value?: TimeTicket): Style;
    hasParentCreatedAt(): boolean;
    clearParentCreatedAt(): Style;

    getFrom(): TextNodePos | undefined;
    setFrom(value?: TextNodePos): Style;
    hasFrom(): boolean;
    clearFrom(): Style;

    getTo(): TextNodePos | undefined;
    setTo(value?: TextNodePos): Style;
    hasTo(): boolean;
    clearTo(): Style;

    getAttributesMap(): jspb.Map<string, string>;
    clearAttributesMap(): Style;

    getExecutedAt(): TimeTicket | undefined;
    setExecutedAt(value?: TimeTicket): Style;
    hasExecutedAt(): boolean;
    clearExecutedAt(): Style;

    serializeBinary(): Uint8Array;
    toObject(includeInstance?: boolean): Style.AsObject;
    static toObject(includeInstance: boolean, msg: Style): Style.AsObject;
    static serializeBinaryToWriter(message: Style, writer: jspb.BinaryWriter): void;
    static deserializeBinary(bytes: Uint8Array): Style;
    static deserializeBinaryFromReader(message: Style, reader: jspb.BinaryReader): Style;
  }

  export namespace Style {
    export type AsObject = {
      parentCreatedAt?: TimeTicket.AsObject,
      from?: TextNodePos.AsObject,
      to?: TextNodePos.AsObject,
      attributesMap: Array<[string, string]>,
      executedAt?: TimeTicket.AsObject,
    }
  }


  export class Increase extends jspb.Message {
    getParentCreatedAt(): TimeTicket | undefined;
    setParentCreatedAt(value?: TimeTicket): Increase;
    hasParentCreatedAt(): boolean;
    clearParentCreatedAt(): Increase;

    getValue(): JSONElementSimple | undefined;
    setValue(value?: JSONElementSimple): Increase;
    hasValue(): boolean;
    clearValue(): Increase;

    getExecutedAt(): TimeTicket | undefined;
    setExecutedAt(value?: TimeTicket): Increase;
    hasExecutedAt(): boolean;
    clearExecutedAt(): Increase;

    serializeBinary(): Uint8Array;
    toObject(includeInstance?: boolean): Increase.AsObject;
    static toObject(includeInstance: boolean, msg: Increase): Increase.AsObject;
    static serializeBinaryToWriter(message: Increase, writer: jspb.BinaryWriter): void;
    static deserializeBinary(bytes: Uint8Array): Increase;
    static deserializeBinaryFromReader(message: Increase, reader: jspb.BinaryReader): Increase;
  }

  export namespace Increase {
    export type AsObject = {
      parentCreatedAt?: TimeTicket.AsObject,
      value?: JSONElementSimple.AsObject,
      executedAt?: TimeTicket.AsObject,
    }
  }


  export enum BodyCase { 
    BODY_NOT_SET = 0,
    SET = 1,
    ADD = 2,
    MOVE = 3,
    REMOVE = 4,
    EDIT = 5,
    SELECT = 6,
    RICH_EDIT = 7,
    STYLE = 8,
    INCREASE = 9,
  }
}

export class JSONElementSimple extends jspb.Message {
  getCreatedAt(): TimeTicket | undefined;
  setCreatedAt(value?: TimeTicket): JSONElementSimple;
  hasCreatedAt(): boolean;
  clearCreatedAt(): JSONElementSimple;

<<<<<<< HEAD
  getUpdatedAt(): TimeTicket | undefined;
  setUpdatedAt(value?: TimeTicket): JSONElementSimple;
  hasUpdatedAt(): boolean;
  clearUpdatedAt(): JSONElementSimple;
=======
  getMovedAt(): TimeTicket | undefined;
  setMovedAt(value?: TimeTicket): JSONElementSimple;
  hasMovedAt(): boolean;
  clearMovedAt(): JSONElementSimple;
>>>>>>> be8860be

  getRemovedAt(): TimeTicket | undefined;
  setRemovedAt(value?: TimeTicket): JSONElementSimple;
  hasRemovedAt(): boolean;
  clearRemovedAt(): JSONElementSimple;

  getType(): ValueType;
  setType(value: ValueType): JSONElementSimple;

  getValue(): Uint8Array | string;
  getValue_asU8(): Uint8Array;
  getValue_asB64(): string;
  setValue(value: Uint8Array | string): JSONElementSimple;

  serializeBinary(): Uint8Array;
  toObject(includeInstance?: boolean): JSONElementSimple.AsObject;
  static toObject(includeInstance: boolean, msg: JSONElementSimple): JSONElementSimple.AsObject;
  static serializeBinaryToWriter(message: JSONElementSimple, writer: jspb.BinaryWriter): void;
  static deserializeBinary(bytes: Uint8Array): JSONElementSimple;
  static deserializeBinaryFromReader(message: JSONElementSimple, reader: jspb.BinaryReader): JSONElementSimple;
}

export namespace JSONElementSimple {
  export type AsObject = {
    createdAt?: TimeTicket.AsObject,
    movedAt?: TimeTicket.AsObject,
    removedAt?: TimeTicket.AsObject,
    type: ValueType,
    value: Uint8Array | string,
  }
}

export class JSONElement extends jspb.Message {
  getObject(): JSONElement.Object | undefined;
  setObject(value?: JSONElement.Object): JSONElement;
  hasObject(): boolean;
  clearObject(): JSONElement;

  getArray(): JSONElement.Array | undefined;
  setArray(value?: JSONElement.Array): JSONElement;
  hasArray(): boolean;
  clearArray(): JSONElement;

  getPrimitive(): JSONElement.Primitive | undefined;
  setPrimitive(value?: JSONElement.Primitive): JSONElement;
  hasPrimitive(): boolean;
  clearPrimitive(): JSONElement;

  getText(): JSONElement.Text | undefined;
  setText(value?: JSONElement.Text): JSONElement;
  hasText(): boolean;
  clearText(): JSONElement;

  getRichText(): JSONElement.RichText | undefined;
  setRichText(value?: JSONElement.RichText): JSONElement;
  hasRichText(): boolean;
  clearRichText(): JSONElement;
<<<<<<< HEAD
=======

  getCounter(): JSONElement.Counter | undefined;
  setCounter(value?: JSONElement.Counter): JSONElement;
  hasCounter(): boolean;
  clearCounter(): JSONElement;
>>>>>>> be8860be

  getBodyCase(): JSONElement.BodyCase;

  serializeBinary(): Uint8Array;
  toObject(includeInstance?: boolean): JSONElement.AsObject;
  static toObject(includeInstance: boolean, msg: JSONElement): JSONElement.AsObject;
  static serializeBinaryToWriter(message: JSONElement, writer: jspb.BinaryWriter): void;
  static deserializeBinary(bytes: Uint8Array): JSONElement;
  static deserializeBinaryFromReader(message: JSONElement, reader: jspb.BinaryReader): JSONElement;
}

export namespace JSONElement {
  export type AsObject = {
    object?: Object.AsObject,
    array?: Array.AsObject,
    primitive?: Primitive.AsObject,
    text?: Text.AsObject,
    richText?: RichText.AsObject,
    counter?: Counter.AsObject,
  }

  export class Object extends jspb.Message {
    getNodesList(): Array<RHTNode>;
    setNodesList(value: Array<RHTNode>): Object;
    clearNodesList(): Object;
    addNodes(value?: RHTNode, index?: number): RHTNode;

    getCreatedAt(): TimeTicket | undefined;
    setCreatedAt(value?: TimeTicket): Object;
    hasCreatedAt(): boolean;
    clearCreatedAt(): Object;

<<<<<<< HEAD
    getUpdatedAt(): TimeTicket | undefined;
    setUpdatedAt(value?: TimeTicket): Object;
    hasUpdatedAt(): boolean;
    clearUpdatedAt(): Object;
=======
    getMovedAt(): TimeTicket | undefined;
    setMovedAt(value?: TimeTicket): Object;
    hasMovedAt(): boolean;
    clearMovedAt(): Object;
>>>>>>> be8860be

    getRemovedAt(): TimeTicket | undefined;
    setRemovedAt(value?: TimeTicket): Object;
    hasRemovedAt(): boolean;
    clearRemovedAt(): Object;

    serializeBinary(): Uint8Array;
    toObject(includeInstance?: boolean): Object.AsObject;
    static toObject(includeInstance: boolean, msg: Object): Object.AsObject;
    static serializeBinaryToWriter(message: Object, writer: jspb.BinaryWriter): void;
    static deserializeBinary(bytes: Uint8Array): Object;
    static deserializeBinaryFromReader(message: Object, reader: jspb.BinaryReader): Object;
  }

  export namespace Object {
    export type AsObject = {
      nodesList: Array<RHTNode.AsObject>,
      createdAt?: TimeTicket.AsObject,
      movedAt?: TimeTicket.AsObject,
      removedAt?: TimeTicket.AsObject,
    }
  }


  export class Array extends jspb.Message {
    getNodesList(): Array<RGANode>;
    setNodesList(value: Array<RGANode>): Array;
    clearNodesList(): Array;
    addNodes(value?: RGANode, index?: number): RGANode;

    getCreatedAt(): TimeTicket | undefined;
    setCreatedAt(value?: TimeTicket): Array;
    hasCreatedAt(): boolean;
    clearCreatedAt(): Array;

<<<<<<< HEAD
    getUpdatedAt(): TimeTicket | undefined;
    setUpdatedAt(value?: TimeTicket): Array;
    hasUpdatedAt(): boolean;
    clearUpdatedAt(): Array;
=======
    getMovedAt(): TimeTicket | undefined;
    setMovedAt(value?: TimeTicket): Array;
    hasMovedAt(): boolean;
    clearMovedAt(): Array;
>>>>>>> be8860be

    getRemovedAt(): TimeTicket | undefined;
    setRemovedAt(value?: TimeTicket): Array;
    hasRemovedAt(): boolean;
    clearRemovedAt(): Array;

    serializeBinary(): Uint8Array;
    toObject(includeInstance?: boolean): Array.AsObject;
    static toObject(includeInstance: boolean, msg: Array): Array.AsObject;
    static serializeBinaryToWriter(message: Array, writer: jspb.BinaryWriter): void;
    static deserializeBinary(bytes: Uint8Array): Array;
    static deserializeBinaryFromReader(message: Array, reader: jspb.BinaryReader): Array;
  }

  export namespace Array {
    export type AsObject = {
      nodesList: Array<RGANode.AsObject>,
      createdAt?: TimeTicket.AsObject,
      movedAt?: TimeTicket.AsObject,
      removedAt?: TimeTicket.AsObject,
    }
  }


  export class Primitive extends jspb.Message {
    getType(): ValueType;
    setType(value: ValueType): Primitive;

    getValue(): Uint8Array | string;
    getValue_asU8(): Uint8Array;
    getValue_asB64(): string;
    setValue(value: Uint8Array | string): Primitive;

    getCreatedAt(): TimeTicket | undefined;
    setCreatedAt(value?: TimeTicket): Primitive;
    hasCreatedAt(): boolean;
    clearCreatedAt(): Primitive;

<<<<<<< HEAD
    getUpdatedAt(): TimeTicket | undefined;
    setUpdatedAt(value?: TimeTicket): Primitive;
    hasUpdatedAt(): boolean;
    clearUpdatedAt(): Primitive;
=======
    getMovedAt(): TimeTicket | undefined;
    setMovedAt(value?: TimeTicket): Primitive;
    hasMovedAt(): boolean;
    clearMovedAt(): Primitive;
>>>>>>> be8860be

    getRemovedAt(): TimeTicket | undefined;
    setRemovedAt(value?: TimeTicket): Primitive;
    hasRemovedAt(): boolean;
    clearRemovedAt(): Primitive;

    serializeBinary(): Uint8Array;
    toObject(includeInstance?: boolean): Primitive.AsObject;
    static toObject(includeInstance: boolean, msg: Primitive): Primitive.AsObject;
    static serializeBinaryToWriter(message: Primitive, writer: jspb.BinaryWriter): void;
    static deserializeBinary(bytes: Uint8Array): Primitive;
    static deserializeBinaryFromReader(message: Primitive, reader: jspb.BinaryReader): Primitive;
  }

  export namespace Primitive {
    export type AsObject = {
      type: ValueType,
      value: Uint8Array | string,
      createdAt?: TimeTicket.AsObject,
      movedAt?: TimeTicket.AsObject,
      removedAt?: TimeTicket.AsObject,
    }
  }


  export class Text extends jspb.Message {
    getNodesList(): Array<TextNode>;
    setNodesList(value: Array<TextNode>): Text;
    clearNodesList(): Text;
    addNodes(value?: TextNode, index?: number): TextNode;

    getCreatedAt(): TimeTicket | undefined;
    setCreatedAt(value?: TimeTicket): Text;
    hasCreatedAt(): boolean;
    clearCreatedAt(): Text;

<<<<<<< HEAD
    getUpdatedAt(): TimeTicket | undefined;
    setUpdatedAt(value?: TimeTicket): Text;
    hasUpdatedAt(): boolean;
    clearUpdatedAt(): Text;
=======
    getMovedAt(): TimeTicket | undefined;
    setMovedAt(value?: TimeTicket): Text;
    hasMovedAt(): boolean;
    clearMovedAt(): Text;
>>>>>>> be8860be

    getRemovedAt(): TimeTicket | undefined;
    setRemovedAt(value?: TimeTicket): Text;
    hasRemovedAt(): boolean;
    clearRemovedAt(): Text;

    serializeBinary(): Uint8Array;
    toObject(includeInstance?: boolean): Text.AsObject;
    static toObject(includeInstance: boolean, msg: Text): Text.AsObject;
    static serializeBinaryToWriter(message: Text, writer: jspb.BinaryWriter): void;
    static deserializeBinary(bytes: Uint8Array): Text;
    static deserializeBinaryFromReader(message: Text, reader: jspb.BinaryReader): Text;
  }

  export namespace Text {
    export type AsObject = {
      nodesList: Array<TextNode.AsObject>,
      createdAt?: TimeTicket.AsObject,
      movedAt?: TimeTicket.AsObject,
      removedAt?: TimeTicket.AsObject,
    }
  }


  export class RichText extends jspb.Message {
    getNodesList(): Array<RichTextNode>;
    setNodesList(value: Array<RichTextNode>): RichText;
    clearNodesList(): RichText;
    addNodes(value?: RichTextNode, index?: number): RichTextNode;

    getCreatedAt(): TimeTicket | undefined;
    setCreatedAt(value?: TimeTicket): RichText;
    hasCreatedAt(): boolean;
    clearCreatedAt(): RichText;

<<<<<<< HEAD
    getUpdatedAt(): TimeTicket | undefined;
    setUpdatedAt(value?: TimeTicket): RichText;
    hasUpdatedAt(): boolean;
    clearUpdatedAt(): RichText;
=======
    getMovedAt(): TimeTicket | undefined;
    setMovedAt(value?: TimeTicket): RichText;
    hasMovedAt(): boolean;
    clearMovedAt(): RichText;
>>>>>>> be8860be

    getRemovedAt(): TimeTicket | undefined;
    setRemovedAt(value?: TimeTicket): RichText;
    hasRemovedAt(): boolean;
    clearRemovedAt(): RichText;

    serializeBinary(): Uint8Array;
    toObject(includeInstance?: boolean): RichText.AsObject;
    static toObject(includeInstance: boolean, msg: RichText): RichText.AsObject;
    static serializeBinaryToWriter(message: RichText, writer: jspb.BinaryWriter): void;
    static deserializeBinary(bytes: Uint8Array): RichText;
    static deserializeBinaryFromReader(message: RichText, reader: jspb.BinaryReader): RichText;
  }

  export namespace RichText {
    export type AsObject = {
      nodesList: Array<RichTextNode.AsObject>,
      createdAt?: TimeTicket.AsObject,
      movedAt?: TimeTicket.AsObject,
      removedAt?: TimeTicket.AsObject,
    }
  }


  export class Counter extends jspb.Message {
    getType(): ValueType;
    setType(value: ValueType): Counter;

    getValue(): Uint8Array | string;
    getValue_asU8(): Uint8Array;
    getValue_asB64(): string;
    setValue(value: Uint8Array | string): Counter;

    getCreatedAt(): TimeTicket | undefined;
    setCreatedAt(value?: TimeTicket): Counter;
    hasCreatedAt(): boolean;
    clearCreatedAt(): Counter;

    getMovedAt(): TimeTicket | undefined;
    setMovedAt(value?: TimeTicket): Counter;
    hasMovedAt(): boolean;
    clearMovedAt(): Counter;

    getRemovedAt(): TimeTicket | undefined;
    setRemovedAt(value?: TimeTicket): Counter;
    hasRemovedAt(): boolean;
    clearRemovedAt(): Counter;

    serializeBinary(): Uint8Array;
    toObject(includeInstance?: boolean): Counter.AsObject;
    static toObject(includeInstance: boolean, msg: Counter): Counter.AsObject;
    static serializeBinaryToWriter(message: Counter, writer: jspb.BinaryWriter): void;
    static deserializeBinary(bytes: Uint8Array): Counter;
    static deserializeBinaryFromReader(message: Counter, reader: jspb.BinaryReader): Counter;
  }

  export namespace Counter {
    export type AsObject = {
      type: ValueType,
      value: Uint8Array | string,
      createdAt?: TimeTicket.AsObject,
      movedAt?: TimeTicket.AsObject,
      removedAt?: TimeTicket.AsObject,
    }
  }


  export enum BodyCase { 
    BODY_NOT_SET = 0,
    OBJECT = 1,
    ARRAY = 2,
    PRIMITIVE = 3,
    TEXT = 4,
    RICH_TEXT = 5,
    COUNTER = 6,
  }
}

export class RHTNode extends jspb.Message {
  getKey(): string;
  setKey(value: string): RHTNode;

  getElement(): JSONElement | undefined;
  setElement(value?: JSONElement): RHTNode;
  hasElement(): boolean;
  clearElement(): RHTNode;

  serializeBinary(): Uint8Array;
  toObject(includeInstance?: boolean): RHTNode.AsObject;
  static toObject(includeInstance: boolean, msg: RHTNode): RHTNode.AsObject;
  static serializeBinaryToWriter(message: RHTNode, writer: jspb.BinaryWriter): void;
  static deserializeBinary(bytes: Uint8Array): RHTNode;
  static deserializeBinaryFromReader(message: RHTNode, reader: jspb.BinaryReader): RHTNode;
}

export namespace RHTNode {
  export type AsObject = {
    key: string,
    element?: JSONElement.AsObject,
  }
}

export class RGANode extends jspb.Message {
  getNext(): RGANode | undefined;
  setNext(value?: RGANode): RGANode;
  hasNext(): boolean;
  clearNext(): RGANode;

  getElement(): JSONElement | undefined;
  setElement(value?: JSONElement): RGANode;
  hasElement(): boolean;
  clearElement(): RGANode;

  serializeBinary(): Uint8Array;
  toObject(includeInstance?: boolean): RGANode.AsObject;
  static toObject(includeInstance: boolean, msg: RGANode): RGANode.AsObject;
  static serializeBinaryToWriter(message: RGANode, writer: jspb.BinaryWriter): void;
  static deserializeBinary(bytes: Uint8Array): RGANode;
  static deserializeBinaryFromReader(message: RGANode, reader: jspb.BinaryReader): RGANode;
}

export namespace RGANode {
  export type AsObject = {
    next?: RGANode.AsObject,
    element?: JSONElement.AsObject,
  }
}

export class TextNode extends jspb.Message {
  getId(): TextNodeID | undefined;
  setId(value?: TextNodeID): TextNode;
  hasId(): boolean;
  clearId(): TextNode;

  getValue(): string;
  setValue(value: string): TextNode;

  getRemovedAt(): TimeTicket | undefined;
  setRemovedAt(value?: TimeTicket): TextNode;
  hasRemovedAt(): boolean;
  clearRemovedAt(): TextNode;

  getInsPrevId(): TextNodeID | undefined;
  setInsPrevId(value?: TextNodeID): TextNode;
  hasInsPrevId(): boolean;
  clearInsPrevId(): TextNode;

  serializeBinary(): Uint8Array;
  toObject(includeInstance?: boolean): TextNode.AsObject;
  static toObject(includeInstance: boolean, msg: TextNode): TextNode.AsObject;
  static serializeBinaryToWriter(message: TextNode, writer: jspb.BinaryWriter): void;
  static deserializeBinary(bytes: Uint8Array): TextNode;
  static deserializeBinaryFromReader(message: TextNode, reader: jspb.BinaryReader): TextNode;
}

export namespace TextNode {
  export type AsObject = {
    id?: TextNodeID.AsObject,
    value: string,
    removedAt?: TimeTicket.AsObject,
    insPrevId?: TextNodeID.AsObject,
  }
}

export class RichTextNodeAttr extends jspb.Message {
  getKey(): string;
  setKey(value: string): RichTextNodeAttr;

  getValue(): string;
  setValue(value: string): RichTextNodeAttr;

  getUpdatedAt(): TimeTicket | undefined;
  setUpdatedAt(value?: TimeTicket): RichTextNodeAttr;
  hasUpdatedAt(): boolean;
  clearUpdatedAt(): RichTextNodeAttr;

  serializeBinary(): Uint8Array;
  toObject(includeInstance?: boolean): RichTextNodeAttr.AsObject;
  static toObject(includeInstance: boolean, msg: RichTextNodeAttr): RichTextNodeAttr.AsObject;
  static serializeBinaryToWriter(message: RichTextNodeAttr, writer: jspb.BinaryWriter): void;
  static deserializeBinary(bytes: Uint8Array): RichTextNodeAttr;
  static deserializeBinaryFromReader(message: RichTextNodeAttr, reader: jspb.BinaryReader): RichTextNodeAttr;
}

export namespace RichTextNodeAttr {
  export type AsObject = {
    key: string,
    value: string,
    updatedAt?: TimeTicket.AsObject,
  }
}

export class RichTextNode extends jspb.Message {
  getId(): TextNodeID | undefined;
  setId(value?: TextNodeID): RichTextNode;
  hasId(): boolean;
  clearId(): RichTextNode;

  getAttributesMap(): jspb.Map<string, RichTextNodeAttr>;
  clearAttributesMap(): RichTextNode;

  getValue(): string;
  setValue(value: string): RichTextNode;

  getRemovedAt(): TimeTicket | undefined;
  setRemovedAt(value?: TimeTicket): RichTextNode;
  hasRemovedAt(): boolean;
  clearRemovedAt(): RichTextNode;

  getInsPrevId(): TextNodeID | undefined;
  setInsPrevId(value?: TextNodeID): RichTextNode;
  hasInsPrevId(): boolean;
  clearInsPrevId(): RichTextNode;

  serializeBinary(): Uint8Array;
  toObject(includeInstance?: boolean): RichTextNode.AsObject;
  static toObject(includeInstance: boolean, msg: RichTextNode): RichTextNode.AsObject;
  static serializeBinaryToWriter(message: RichTextNode, writer: jspb.BinaryWriter): void;
  static deserializeBinary(bytes: Uint8Array): RichTextNode;
  static deserializeBinaryFromReader(message: RichTextNode, reader: jspb.BinaryReader): RichTextNode;
}

export namespace RichTextNode {
  export type AsObject = {
    id?: TextNodeID.AsObject,
    attributesMap: Array<[string, RichTextNodeAttr.AsObject]>,
    value: string,
    removedAt?: TimeTicket.AsObject,
    insPrevId?: TextNodeID.AsObject,
  }
}

export class TextNodeID extends jspb.Message {
  getCreatedAt(): TimeTicket | undefined;
  setCreatedAt(value?: TimeTicket): TextNodeID;
  hasCreatedAt(): boolean;
  clearCreatedAt(): TextNodeID;

  getOffset(): number;
  setOffset(value: number): TextNodeID;

  serializeBinary(): Uint8Array;
  toObject(includeInstance?: boolean): TextNodeID.AsObject;
  static toObject(includeInstance: boolean, msg: TextNodeID): TextNodeID.AsObject;
  static serializeBinaryToWriter(message: TextNodeID, writer: jspb.BinaryWriter): void;
  static deserializeBinary(bytes: Uint8Array): TextNodeID;
  static deserializeBinaryFromReader(message: TextNodeID, reader: jspb.BinaryReader): TextNodeID;
}

export namespace TextNodeID {
  export type AsObject = {
    createdAt?: TimeTicket.AsObject,
    offset: number,
  }
}

export class DocumentKey extends jspb.Message {
  getCollection(): string;
  setCollection(value: string): DocumentKey;

  getDocument(): string;
  setDocument(value: string): DocumentKey;

  serializeBinary(): Uint8Array;
  toObject(includeInstance?: boolean): DocumentKey.AsObject;
  static toObject(includeInstance: boolean, msg: DocumentKey): DocumentKey.AsObject;
  static serializeBinaryToWriter(message: DocumentKey, writer: jspb.BinaryWriter): void;
  static deserializeBinary(bytes: Uint8Array): DocumentKey;
  static deserializeBinaryFromReader(message: DocumentKey, reader: jspb.BinaryReader): DocumentKey;
}

export namespace DocumentKey {
  export type AsObject = {
    collection: string,
    document: string,
  }
}

export class Checkpoint extends jspb.Message {
  getServerSeq(): string;
  setServerSeq(value: string): Checkpoint;

  getClientSeq(): number;
  setClientSeq(value: number): Checkpoint;

  serializeBinary(): Uint8Array;
  toObject(includeInstance?: boolean): Checkpoint.AsObject;
  static toObject(includeInstance: boolean, msg: Checkpoint): Checkpoint.AsObject;
  static serializeBinaryToWriter(message: Checkpoint, writer: jspb.BinaryWriter): void;
  static deserializeBinary(bytes: Uint8Array): Checkpoint;
  static deserializeBinaryFromReader(message: Checkpoint, reader: jspb.BinaryReader): Checkpoint;
}

export namespace Checkpoint {
  export type AsObject = {
    serverSeq: string,
    clientSeq: number,
  }
}

export class TextNodePos extends jspb.Message {
  getCreatedAt(): TimeTicket | undefined;
  setCreatedAt(value?: TimeTicket): TextNodePos;
  hasCreatedAt(): boolean;
  clearCreatedAt(): TextNodePos;

  getOffset(): number;
  setOffset(value: number): TextNodePos;

  getRelativeOffset(): number;
  setRelativeOffset(value: number): TextNodePos;

  serializeBinary(): Uint8Array;
  toObject(includeInstance?: boolean): TextNodePos.AsObject;
  static toObject(includeInstance: boolean, msg: TextNodePos): TextNodePos.AsObject;
  static serializeBinaryToWriter(message: TextNodePos, writer: jspb.BinaryWriter): void;
  static deserializeBinary(bytes: Uint8Array): TextNodePos;
  static deserializeBinaryFromReader(message: TextNodePos, reader: jspb.BinaryReader): TextNodePos;
}

export namespace TextNodePos {
  export type AsObject = {
    createdAt?: TimeTicket.AsObject,
    offset: number,
    relativeOffset: number,
  }
}

export class TimeTicket extends jspb.Message {
  getLamport(): string;
  setLamport(value: string): TimeTicket;

  getDelimiter(): number;
  setDelimiter(value: number): TimeTicket;

  getActorId(): string;
  setActorId(value: string): TimeTicket;

  serializeBinary(): Uint8Array;
  toObject(includeInstance?: boolean): TimeTicket.AsObject;
  static toObject(includeInstance: boolean, msg: TimeTicket): TimeTicket.AsObject;
  static serializeBinaryToWriter(message: TimeTicket, writer: jspb.BinaryWriter): void;
  static deserializeBinary(bytes: Uint8Array): TimeTicket;
  static deserializeBinaryFromReader(message: TimeTicket, reader: jspb.BinaryReader): TimeTicket;
}

export namespace TimeTicket {
  export type AsObject = {
    lamport: string,
    delimiter: number,
    actorId: string,
  }
}

export enum ValueType { 
  NULL = 0,
  BOOLEAN = 1,
  INTEGER = 2,
  LONG = 3,
  DOUBLE = 4,
  STRING = 5,
  BYTES = 6,
  DATE = 7,
  JSON_OBJECT = 8,
  JSON_ARRAY = 9,
  TEXT = 10,
  RICH_TEXT = 11,
  INTEGER_CNT = 12,
  LONG_CNT = 13,
  DOUBLE_CNT = 14,
}
export enum EventType { 
  DOCUMENTS_CHANGED = 0,
  DOCUMENTS_WATCHED = 1,
  DOCUMENTS_UNWATCHED = 2,
}<|MERGE_RESOLUTION|>--- conflicted
+++ resolved
@@ -267,15 +267,6 @@
 }
 
 export class WatchDocumentsResponse extends jspb.Message {
-<<<<<<< HEAD
-  getClientId(): string;
-  setClientId(value: string): WatchDocumentsResponse;
-
-  getDocumentKeysList(): Array<DocumentKey>;
-  setDocumentKeysList(value: Array<DocumentKey>): WatchDocumentsResponse;
-  clearDocumentKeysList(): WatchDocumentsResponse;
-  addDocumentKeys(value?: DocumentKey, index?: number): DocumentKey;
-=======
   getInitialization(): WatchDocumentsResponse.Initialization | undefined;
   setInitialization(value?: WatchDocumentsResponse.Initialization): WatchDocumentsResponse;
   hasInitialization(): boolean;
@@ -287,7 +278,6 @@
   clearEvent(): WatchDocumentsResponse;
 
   getBodyCase(): WatchDocumentsResponse.BodyCase;
->>>>>>> be8860be
 
   serializeBinary(): Uint8Array;
   toObject(includeInstance?: boolean): WatchDocumentsResponse.AsObject;
@@ -552,14 +542,11 @@
   setStyle(value?: Operation.Style): Operation;
   hasStyle(): boolean;
   clearStyle(): Operation;
-<<<<<<< HEAD
-=======
 
   getIncrease(): Operation.Increase | undefined;
   setIncrease(value?: Operation.Increase): Operation;
   hasIncrease(): boolean;
   clearIncrease(): Operation;
->>>>>>> be8860be
 
   getBodyCase(): Operation.BodyCase;
 
@@ -965,17 +952,10 @@
   hasCreatedAt(): boolean;
   clearCreatedAt(): JSONElementSimple;
 
-<<<<<<< HEAD
-  getUpdatedAt(): TimeTicket | undefined;
-  setUpdatedAt(value?: TimeTicket): JSONElementSimple;
-  hasUpdatedAt(): boolean;
-  clearUpdatedAt(): JSONElementSimple;
-=======
   getMovedAt(): TimeTicket | undefined;
   setMovedAt(value?: TimeTicket): JSONElementSimple;
   hasMovedAt(): boolean;
   clearMovedAt(): JSONElementSimple;
->>>>>>> be8860be
 
   getRemovedAt(): TimeTicket | undefined;
   setRemovedAt(value?: TimeTicket): JSONElementSimple;
@@ -1033,14 +1013,11 @@
   setRichText(value?: JSONElement.RichText): JSONElement;
   hasRichText(): boolean;
   clearRichText(): JSONElement;
-<<<<<<< HEAD
-=======
 
   getCounter(): JSONElement.Counter | undefined;
   setCounter(value?: JSONElement.Counter): JSONElement;
   hasCounter(): boolean;
   clearCounter(): JSONElement;
->>>>>>> be8860be
 
   getBodyCase(): JSONElement.BodyCase;
 
@@ -1054,12 +1031,12 @@
 
 export namespace JSONElement {
   export type AsObject = {
-    object?: Object.AsObject,
-    array?: Array.AsObject,
-    primitive?: Primitive.AsObject,
-    text?: Text.AsObject,
-    richText?: RichText.AsObject,
-    counter?: Counter.AsObject,
+    object?: JSONElement.Object.AsObject,
+    array?: JSONElement.Array.AsObject,
+    primitive?: JSONElement.Primitive.AsObject,
+    text?: JSONElement.Text.AsObject,
+    richText?: JSONElement.RichText.AsObject,
+    counter?: JSONElement.Counter.AsObject,
   }
 
   export class Object extends jspb.Message {
@@ -1073,17 +1050,10 @@
     hasCreatedAt(): boolean;
     clearCreatedAt(): Object;
 
-<<<<<<< HEAD
-    getUpdatedAt(): TimeTicket | undefined;
-    setUpdatedAt(value?: TimeTicket): Object;
-    hasUpdatedAt(): boolean;
-    clearUpdatedAt(): Object;
-=======
     getMovedAt(): TimeTicket | undefined;
     setMovedAt(value?: TimeTicket): Object;
     hasMovedAt(): boolean;
     clearMovedAt(): Object;
->>>>>>> be8860be
 
     getRemovedAt(): TimeTicket | undefined;
     setRemovedAt(value?: TimeTicket): Object;
@@ -1119,17 +1089,10 @@
     hasCreatedAt(): boolean;
     clearCreatedAt(): Array;
 
-<<<<<<< HEAD
-    getUpdatedAt(): TimeTicket | undefined;
-    setUpdatedAt(value?: TimeTicket): Array;
-    hasUpdatedAt(): boolean;
-    clearUpdatedAt(): Array;
-=======
     getMovedAt(): TimeTicket | undefined;
     setMovedAt(value?: TimeTicket): Array;
     hasMovedAt(): boolean;
     clearMovedAt(): Array;
->>>>>>> be8860be
 
     getRemovedAt(): TimeTicket | undefined;
     setRemovedAt(value?: TimeTicket): Array;
@@ -1168,17 +1131,10 @@
     hasCreatedAt(): boolean;
     clearCreatedAt(): Primitive;
 
-<<<<<<< HEAD
-    getUpdatedAt(): TimeTicket | undefined;
-    setUpdatedAt(value?: TimeTicket): Primitive;
-    hasUpdatedAt(): boolean;
-    clearUpdatedAt(): Primitive;
-=======
     getMovedAt(): TimeTicket | undefined;
     setMovedAt(value?: TimeTicket): Primitive;
     hasMovedAt(): boolean;
     clearMovedAt(): Primitive;
->>>>>>> be8860be
 
     getRemovedAt(): TimeTicket | undefined;
     setRemovedAt(value?: TimeTicket): Primitive;
@@ -1215,17 +1171,10 @@
     hasCreatedAt(): boolean;
     clearCreatedAt(): Text;
 
-<<<<<<< HEAD
-    getUpdatedAt(): TimeTicket | undefined;
-    setUpdatedAt(value?: TimeTicket): Text;
-    hasUpdatedAt(): boolean;
-    clearUpdatedAt(): Text;
-=======
     getMovedAt(): TimeTicket | undefined;
     setMovedAt(value?: TimeTicket): Text;
     hasMovedAt(): boolean;
     clearMovedAt(): Text;
->>>>>>> be8860be
 
     getRemovedAt(): TimeTicket | undefined;
     setRemovedAt(value?: TimeTicket): Text;
@@ -1261,17 +1210,10 @@
     hasCreatedAt(): boolean;
     clearCreatedAt(): RichText;
 
-<<<<<<< HEAD
-    getUpdatedAt(): TimeTicket | undefined;
-    setUpdatedAt(value?: TimeTicket): RichText;
-    hasUpdatedAt(): boolean;
-    clearUpdatedAt(): RichText;
-=======
     getMovedAt(): TimeTicket | undefined;
     setMovedAt(value?: TimeTicket): RichText;
     hasMovedAt(): boolean;
     clearMovedAt(): RichText;
->>>>>>> be8860be
 
     getRemovedAt(): TimeTicket | undefined;
     setRemovedAt(value?: TimeTicket): RichText;
