/*
 * Copyright 2020 The Yorkie Authors. All rights reserved.
 *
 * Licensed under the Apache License, Version 2.0 (the "License");
 * you may not use this file except in compliance with the License.
 * You may obtain a copy of the License at
 *
 *     http://www.apache.org/licenses/LICENSE-2.0
 *
 * Unless required by applicable law or agreed to in writing, software
 * distributed under the License is distributed on an "AS IS" BASIS,
 * WITHOUT WARRANTIES OR CONDITIONS OF ANY KIND, either express or implied.
 * See the License for the specific language governing permissions and
 * limitations under the License.
 */

import { assert } from 'chai';
import { Document } from '../../src/document/document';
import { InitialCheckpoint } from '../../src/document/checkpoint/checkpoint';
import { MaxTimeTicket } from '../../src/document/time/ticket';

describe('Document', function () {
  it('should apply updates of string', function () {
    const doc1 = Document.create('test-col', 'test-doc');
    const doc2 = Document.create('test-col', 'test-doc');

    assert.isTrue(doc1.getCheckpoint().equals(InitialCheckpoint));
    assert.isFalse(doc1.hasLocalChanges());

    doc1.update((root) => {
      root['k1'] = 'v1';
      root['k2'] = 'v2';
      assert.equal('v1', root['k1']);
    }, 'set v1, v2');
    assert.equal('{"k1":"v1","k2":"v2"}', doc1.toSortedJSON());

    assert.isTrue(doc1.hasLocalChanges());
    assert.notEqual(doc1, doc2);
  });

  it('should apply updates inside nested map', function () {
    const doc = Document.create('test-col', 'test-doc');
    assert.equal('{}', doc.toSortedJSON());

    doc.update((root) => {
      root['k1'] = { 'k1-1': 'v1' };
      root['k1']['k1-2'] = 'v2';
    }, 'set {"k1-1":"v1","k1-2":"v2":}');
    assert.equal('{"k1":{"k1-1":"v1","k1-2":"v2"}}', doc.toSortedJSON());

    doc.update((root) => {
      root['k1']['k1-2'] = 'v3';
    }, 'set {"k1-2":"v3"}');
    assert.equal('{"k1":{"k1-1":"v1","k1-2":"v3"}}', doc.toSortedJSON());

    doc.update((root) => {
      root['k2'] = ['1', '2'];
      root['k2'].push('3');
    }, 'set ["1","2","3"]');
    assert.equal(
      '{"k1":{"k1-1":"v1","k1-2":"v3"},"k2":["1","2","3"]}',
      doc.toSortedJSON(),
    );

    assert.throws(() => {
      doc.update((root) => {
        root['k2'].push('4');
        throw new Error('dummy error');
      }, 'push "4"');
    }, 'dummy error');
    assert.equal(
      '{"k1":{"k1-1":"v1","k1-2":"v3"},"k2":["1","2","3"]}',
      doc.toSortedJSON(),
    );

    doc.update((root) => {
      root['k2'].push('4');
    }, 'push "4"');
    assert.equal(
      '{"k1":{"k1-1":"v1","k1-2":"v3"},"k2":["1","2","3","4"]}',
      doc.toSortedJSON(),
    );

    doc.update((root) => {
      root['k2'].push({ 'k2-5': 'v4' });
    }, 'push "{k2-5: 4}"');
    assert.equal(
      '{"k1":{"k1-1":"v1","k1-2":"v3"},"k2":["1","2","3","4",{"k2-5":"v4"}]}',
      doc.toSortedJSON(),
    );
  });

  it('should handle delete operations', function () {
    const doc = Document.create('test-col', 'test-doc');
    assert.equal('{}', doc.toSortedJSON());

    doc.update((root) => {
      root['k1'] = { 'k1-1': 'v1', 'k1-2': 'v2' };
      root['k2'] = ['1', '2', '3'];
    }, 'set {"k1":{"k1-1":"v1","k1-2":"v2"},"k2":["1","2","3"]}');
    assert.equal(
      '{"k1":{"k1-1":"v1","k1-2":"v2"},"k2":["1","2","3"]}',
      doc.toSortedJSON(),
    );

    doc.update((root) => {
      delete root['k1']['k1-1'];
      root['k1']['k1-3'] = 'v4';

      delete root['k2'][1];
      root['k2'].push('4');
    }, 'set {"k1":{"k1-2":"v2"},"k2":["1","3","4"]}');
    assert.equal(
      '{"k1":{"k1-2":"v2","k1-3":"v4"},"k2":["1","3","4"]}',
      doc.toSortedJSON(),
    );
  });

  it('should handle edit operations', function () {
    const doc = Document.create('test-col', 'test-doc');
    assert.equal('{}', doc.toSortedJSON());

    //           ------ ins links ----
    //           |            |      |
    // [init] - [A] - [12] - {BC} - [D]
    doc.update((root) => {
      const text = root.createText('k1');
      text.edit(0, 0, 'ABCD');
      text.edit(1, 3, '12');
    }, 'set {"k1":"A12D"}');

    doc.update((root) => {
      assert.equal(
        '[0:00:0:0 ][1:00:2:0 A][1:00:3:0 12]{1:00:2:1 BC}[1:00:2:3 D]',
        root['k1'].getAnnotatedString(),
      );

      let range = root['k1'].createRange(0, 0);
      assert.equal('0:00:0:0:0', range[0].getAnnotatedString());

      range = root['k1'].createRange(1, 1);
      assert.equal('1:00:2:0:1', range[0].getAnnotatedString());

      range = root['k1'].createRange(2, 2);
      assert.equal('1:00:3:0:1', range[0].getAnnotatedString());

      range = root['k1'].createRange(3, 3);
      assert.equal('1:00:3:0:2', range[0].getAnnotatedString());

      range = root['k1'].createRange(4, 4);
      assert.equal('1:00:2:3:1', range[0].getAnnotatedString());
    });

    assert.equal('{"k1":"A12D"}', doc.toSortedJSON());
  });

  it('should handle edit operations', function () {
    const doc = Document.create('test-col', 'test-doc');
    assert.equal('{}', doc.toSortedJSON());

    //           -- ins links ---
    //           |              |
    // [init] - [ABC] - [\n] - [D]
    doc.update((root) => {
      const text = root.createRichText('k1');
      text.edit(0, 0, 'ABCD');
      text.edit(3, 3, '\n');
    }, 'set {"k1":"ABC\nD"}');

    doc.update((root) => {
      assert.equal(
        '[0:00:0:0 ][1:00:2:0 ABC][1:00:3:0 \n][1:00:2:3 D][1:00:1:0 \n]',
        root['k1'].getAnnotatedString(),
      );
    });

    assert.equal(
      '{"k1":[{"attrs":{},"content":ABC},{"attrs":{},"content":\n},{"attrs":{},"content":D},{"attrs":{},"content":\n}]}',
      doc.toSortedJSON(),
    );
  });

  it('should handle type 하늘', function () {
    const doc = Document.create('test-col', 'test-doc');
    assert.equal('{}', doc.toSortedJSON());

    doc.update((root) => {
      const text = root.createText('k1');
      text.edit(0, 0, 'ㅎ');
      text.edit(0, 1, '하');
      text.edit(0, 1, '한');
      text.edit(0, 1, '하');
      text.edit(1, 1, '느');
      text.edit(1, 2, '늘');
    }, 'set {"k1":"하늘"}');

    assert.equal('{"k1":"하늘"}', doc.toSortedJSON());
  });

  it('can push element then delete it by ID in array', function () {
    const doc = Document.create('test-col', 'test-doc');
    assert.equal('{}', doc.toSortedJSON());

    let toDelete;
    doc.update((root) => {
      root['list'] = [];
      assert.equal(1, root['list'].push(4));
      assert.equal(2, root['list'].push(3));
      assert.equal(3, root['list'].push(2));
      assert.equal(4, root['list'].push(1));
      toDelete = root['list'].getElementByIndex(2);
    }, 'set {"list":[4,3,2,1]}');

    assert.equal('{"list":[4,3,2,1]}', doc.toSortedJSON());

    doc.update((root) => {
      root['list'].deleteByID(toDelete.getID());
    }, 'delete 2');
    assert.equal('{"list":[4,3,1]}', doc.toSortedJSON());

    doc.update((root) => {
      assert.equal(4, root['list'].push(2));
    }, 'push 2');
    assert.equal('{"list":[4,3,1,2]}', doc.toSortedJSON());
  });

  it('can insert an element after the given element in array', function () {
    const doc = Document.create('test-col', 'test-doc');
    assert.equal('{}', doc.toSortedJSON());

    let prev;
    doc.update((root) => {
      root['list'] = [];
      root['list'].push(1);
      root['list'].push(2);
      root['list'].push(4);
      prev = root['list'].getElementByIndex(1);
    }, 'set {"list":[1,2,4]}');

    assert.equal('{"list":[1,2,4]}', doc.toSortedJSON());

    doc.update((root) => {
      root['list'].insertAfter(prev.getID(), 3);
    }, 'insert 3');
    assert.equal('{"list":[1,2,3,4]}', doc.toSortedJSON());

    doc.update((root) => {
      delete root['list'][1];
    }, 'remove 2');
    assert.equal('{"list":[1,3,4]}', doc.toSortedJSON());

    doc.update((root) => {
      prev = root['list'].getElementByIndex(0);
      root['list'].insertAfter(prev.getID(), 2);
    }, 'insert 2');
    assert.equal('{"list":[1,2,3,4]}', doc.toSortedJSON());

    const root = doc.getRootObject();
    for (let idx = 0; idx < root['list'].length; idx++) {
      assert.equal(idx + 1, root['list'][idx]);
      assert.equal(idx + 1, root['list'].getElementByIndex(idx).getValue());
    }
  });

<<<<<<< HEAD
  it("garbage collection test", function() {
=======
  it('can insert an element after the given element in array', function () {
>>>>>>> be8860be
    const doc = Document.create('test-col', 'test-doc');
    assert.equal('{}', doc.toSortedJSON());

    doc.update((root) => {
<<<<<<< HEAD
      root["1"] = 1
      root["2"] = [1, 2, 3]
      root["3"] = 3
    }, 'set 1, 2, 3')
    assert.equal('{"1":1,"2":[1,2,3],"3":3}', doc.toSortedJSON());

    doc.update((root) => {
      delete root["2"]
    }, 'deletes 2')
    assert.equal('{"1":1,"3":3}', doc.toSortedJSON())
    assert.equal(4, doc.getGarbageLen())
    assert.equal(4, doc.garbageCollect(MaxTimeTicket))
    assert.equal(0, doc.getGarbageLen())
  });

  it("garbage collection test 2", function() {
    const size = 10000;
    const doc = Document.create('test-col', 'test-doc');
    doc.update((root) => {
      root["1"] = [...Array(size).keys()]
    }, 'sets big array');

    doc.update((root) => {
      delete root["1"]
    }, 'deletes the array');

    assert.equal(size+1, doc.garbageCollect(MaxTimeTicket))
=======
      root['list'] = [0, 1, 2];
    }, 'set {"list":[0,1,2]}');

    doc.update((root) => {
      const next = root['list'].getElementByIndex(0);
      const item = root['list'].getElementByIndex(2);
      root['list'].moveBefore(next.getID(), item.getID());
      assert.equal('{"list":[2,0,1]}', root.toJSON());
    });

    doc.update((root) => {
      const next = root['list'].getElementByIndex(0);
      const item = root['list'].getElementByIndex(2);
      root['list'].moveBefore(next.getID(), item.getID());
      assert.equal('{"list":[1,2,0]}', root.toJSON());
    });
  });

  it('can rollback, primitive deepcopy', function () {
    const doc = Document.create('test-col', 'test-doc');

    doc.update((root) => {
      root['k1'] = {};
      root['k1']['k1.1'] = 1;
      root['k1']['k1.2'] = 2;
    });
    assert.equal('{"k1":{"k1.1":1,"k1.2":2}}', doc.toSortedJSON());
    assert.throws(() => {
      doc.update((root) => {
        delete root['k1']['k1.1'];
        throw Error('dummy error');
      }, 'dummy error');
    });
    assert.equal('{"k1":{"k1.1":1,"k1.2":2}}', doc.toSortedJSON());
  });

  it('can be increased by Counter type', function () {
    const doc = Document.create('test-col', 'test-doc');

    doc.update((root) => {
      root['k1'] = {};
      root['k1'].createCounter('age', 1);
      root['k1'].createCounter('length', 10.5);

      root['k1']['age'].increase(5);
      root['k1']['length'].increase(3.5);
    });
    assert.equal(`{"k1":{"age":6,"length":14}}`, doc.toSortedJSON());

    doc.update((root) => {
      root['k1']['age'].increase(1.5).increase(1);
      root['k1']['length'].increase(3.5).increase(1);
    });
    assert.equal(`{"k1":{"age":8.5,"length":18.5}}`, doc.toSortedJSON());

    // error test
    assert.Throw(() => {
      doc.update((root) => {
        root['k1']['age'].increase(true);
      });
    }, 'Unsupported type of value: boolean');
    assert.equal(`{"k1":{"age":8.5,"length":18.5}}`, doc.toSortedJSON());
>>>>>>> be8860be
  });
});<|MERGE_RESOLUTION|>--- conflicted
+++ resolved
@@ -262,44 +262,45 @@
     }
   });
 
-<<<<<<< HEAD
-  it("garbage collection test", function() {
-=======
+  it('garbage collection test', function () {
+    const doc = Document.create('test-col', 'test-doc');
+    assert.equal('{}', doc.toSortedJSON());
+
+    doc.update((root) => {
+      root['1'] = 1;
+      root['2'] = [1, 2, 3];
+      root['3'] = 3;
+    }, 'set 1, 2, 3');
+    assert.equal('{"1":1,"2":[1,2,3],"3":3}', doc.toSortedJSON());
+
+    doc.update((root) => {
+      delete root['2'];
+    }, 'deletes 2');
+    assert.equal('{"1":1,"3":3}', doc.toSortedJSON());
+    assert.equal(4, doc.getGarbageLen());
+    assert.equal(4, doc.garbageCollect(MaxTimeTicket));
+    assert.equal(0, doc.getGarbageLen());
+  });
+
+  it('garbage collection test2', function () {
+    const size = 10000;
+    const doc = Document.create('test-col', 'test-doc');
+    doc.update((root) => {
+      root['1'] = [...Array(size).keys()];
+    }, 'sets big array');
+
+    doc.update((root) => {
+      delete root['1'];
+    }, 'deletes the array');
+
+    assert.equal(size + 1, doc.garbageCollect(MaxTimeTicket));
+  });
+
   it('can insert an element after the given element in array', function () {
->>>>>>> be8860be
-    const doc = Document.create('test-col', 'test-doc');
-    assert.equal('{}', doc.toSortedJSON());
-
-    doc.update((root) => {
-<<<<<<< HEAD
-      root["1"] = 1
-      root["2"] = [1, 2, 3]
-      root["3"] = 3
-    }, 'set 1, 2, 3')
-    assert.equal('{"1":1,"2":[1,2,3],"3":3}', doc.toSortedJSON());
-
-    doc.update((root) => {
-      delete root["2"]
-    }, 'deletes 2')
-    assert.equal('{"1":1,"3":3}', doc.toSortedJSON())
-    assert.equal(4, doc.getGarbageLen())
-    assert.equal(4, doc.garbageCollect(MaxTimeTicket))
-    assert.equal(0, doc.getGarbageLen())
-  });
-
-  it("garbage collection test 2", function() {
-    const size = 10000;
-    const doc = Document.create('test-col', 'test-doc');
-    doc.update((root) => {
-      root["1"] = [...Array(size).keys()]
-    }, 'sets big array');
-
-    doc.update((root) => {
-      delete root["1"]
-    }, 'deletes the array');
-
-    assert.equal(size+1, doc.garbageCollect(MaxTimeTicket))
-=======
+    const doc = Document.create('test-col', 'test-doc');
+    assert.equal('{}', doc.toSortedJSON());
+
+    doc.update((root) => {
       root['list'] = [0, 1, 2];
     }, 'set {"list":[0,1,2]}');
 
@@ -362,6 +363,5 @@
       });
     }, 'Unsupported type of value: boolean');
     assert.equal(`{"k1":{"age":8.5,"length":18.5}}`, doc.toSortedJSON());
->>>>>>> be8860be
   });
 });