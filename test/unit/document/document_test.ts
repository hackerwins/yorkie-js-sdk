--- conflicted
+++ resolved
@@ -91,7 +91,11 @@
       delete root.data[1];
     });
     assert.equal('{"data":[1]}', doc.toSortedJSON());
-<<<<<<< HEAD
+    
+    doc.update((root) => {
+      delete root.data[0];
+    });
+    assert.equal('{"data":[]}', doc.toSortedJSON());    
   });
 
   it('move elements of array test', function () {
@@ -109,13 +113,6 @@
     });
     assert.equal('{"data":[1,0,2]}', doc.toSortedJSON());
     assert.equal(3, doc.getRoot().data.length);
-=======
-    
-    doc.update((root) => {
-      delete root.data[0];
-    });
-    assert.equal('{"data":[]}', doc.toSortedJSON());
->>>>>>> a4c3f6f9
   });
 
   it('change paths test', async function () {
